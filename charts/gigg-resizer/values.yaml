# Default values for gigg-resizer.
# This is a YAML-formatted file.
# Declare variables to be passed into your templates.

replicaCount: 1

image:
  repository: random1st/imagemagick
  pullPolicy: IfNotPresent
  # Overrides the image tag whose default is the chart appVersion.
<<<<<<< HEAD
  tag: "0.1.10"
=======
  tag: "0.3.0"
>>>>>>> 38ad9d48

imagePullSecrets: []
nameOverride: ""
fullnameOverride: ""

serviceMonitor:
  enabled: false

grafanaDashboard:
  enabled: false

serviceAccount:
  # Specifies whether a service account should be created
  create: true
  # Annotations to add to the service account
  annotations: {}
  # The name of the service account to use.
  # If not set and create is true, a name is generated using the fullname template
  name: ""

podAnnotations: {}

podSecurityContext: {}
  # fsGroup: 2000

securityContext: {}
  # capabilities:
  #   drop:
  #   - ALL
  # readOnlyRootFilesystem: true
  # runAsNonRoot: true
  # runAsUser: 1000

service:
  type: ClusterIP
  port: 8080
  annotations: {}

ingress:
  enabled: false
  className: ""
  annotations: {}
    # kubernetes.io/ingress.class: nginx
    # kubernetes.io/tls-acme: "true"
  hosts:
    - host: chart-example.local
      paths:
        - path: /
          pathType: ImplementationSpecific
  tls: []
  #  - secretName: chart-example-tls
  #    hosts:
  #      - chart-example.local
resources:
  # We usually recommend not to specify default resources and to leave this as a conscious
  # choice for the user. This also increases chances charts run on environments with little
  # resources, such as Minikube. If you do want to specify resources, uncomment the following
  # lines, adjust them as necessary, and remove the curly braces after 'resources:'.
   limits:
#     cpu: 100m
     memory: 1512Mi
   requests:
#     cpu: 100m
     memory: 1256Mi

autoscaling:
  enabled: false
  minReplicas: 1
  maxReplicas: 100
  targetCPUUtilizationPercentage: 80
  # targetMemoryUtilizationPercentage: 80

nodeSelector: {}

tolerations: []

affinity: {}<|MERGE_RESOLUTION|>--- conflicted
+++ resolved
@@ -8,11 +8,7 @@
   repository: random1st/imagemagick
   pullPolicy: IfNotPresent
   # Overrides the image tag whose default is the chart appVersion.
-<<<<<<< HEAD
-  tag: "0.1.10"
-=======
-  tag: "0.3.0"
->>>>>>> 38ad9d48
+  tag: "0.3.1"
 
 imagePullSecrets: []
 nameOverride: ""
