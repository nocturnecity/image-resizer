name: Docker Build and Push

on:
  push:
    branches:
      - main

jobs:
  docker:
    runs-on: ubuntu-latest

    steps:
      - name: Checkout code
        uses: actions/checkout@v2

      - name: Set up Docker Buildx
        uses: docker/setup-buildx-action@v1

      - name: Login to DockerHub
        uses: docker/login-action@v1
        with:
          username: ${{ secrets.DOCKERHUB_USERNAME }}
          password: ${{ secrets.DOCKERHUB_PASSWORD }}

      - name: Build and push Docker images
        uses: docker/build-push-action@v2
        with:
          context: .
          push: true
<<<<<<< HEAD
          tags: random1st/imagemagick:latest, random1st/imagemagick:0.1.10
=======
          tags: random1st/imagemagick:latest, random1st/imagemagick:0.2.0
>>>>>>> 46c18e1d
<|MERGE_RESOLUTION|>--- conflicted
+++ resolved
@@ -27,8 +27,4 @@
         with:
           context: .
           push: true
-<<<<<<< HEAD
-          tags: random1st/imagemagick:latest, random1st/imagemagick:0.1.10
-=======
-          tags: random1st/imagemagick:latest, random1st/imagemagick:0.2.0
->>>>>>> 46c18e1d
+          tags: random1st/imagemagick:latest, random1st/imagemagick:0.2.1